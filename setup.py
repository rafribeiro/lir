--- conflicted
+++ resolved
@@ -16,13 +16,9 @@
 setup(name='lir',
       version='0.0.5',
       description='scripts for calculating likelihood ratios',
-<<<<<<< HEAD
       long_description=long_description,
       long_description_content_type="text/markdown",
-      url='https://github.com/HolmesNL/lir/',
-=======
       url='https://github.com/NetherlandsForensicInstitute/lir',
->>>>>>> 5cb36c6e
       author='Netherlands Forensic Institute',
       author_email='fbda@nfi.nl',
       packages=find_packages(),
