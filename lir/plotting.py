--- conflicted
+++ resolved
@@ -7,13 +7,9 @@
 from sklearn.model_selection import train_test_split
 from tqdm import tqdm
 
-<<<<<<< HEAD
-from . import lr
+from . import lr, CalibratedScorer, Xy_to_Xn
 from .metrics import calculate_lr_statistics
 from .calibration import IsotonicCalibrator
-=======
-from . import lr, CalibratedScorer, Xy_to_Xn
->>>>>>> d67e4c32
 from .util import Xn_to_Xy
 
 
@@ -314,7 +310,6 @@
         plt.show()
 
 
-<<<<<<< HEAD
 def plot_pav(lrs, y, show_scatter=True, savefig=None, show=None, kw_figure={}):
     """
     Generates a plot of pre- versus post-calibrated LRs using Pool Adjacent Violators (PAV).
@@ -365,7 +360,8 @@
         plt.show()
 
     plt.close(fig)
-=======
+
+
 def plot_lr_distributions(lr_system: CalibratedScorer, X, y, savefig=None, show=None):
     """
     plots the 10log lrs generated for the two hypotheses by the fitted system
@@ -401,5 +397,4 @@
         plt.savefig(savefig)
         plt.close()
     if show or savefig is None:
-        plt.show()
->>>>>>> d67e4c32
+        plt.show()