import collections
import logging
import math
import warnings

import matplotlib.pyplot as plt
import numpy as np
from sklearn.model_selection import train_test_split
from tqdm import tqdm

from . import lr, CalibratedScorer, Xy_to_Xn
from .calibration import IsotonicCalibrator
from .metrics import calculate_lr_statistics
<<<<<<< HEAD
from .util import Xn_to_Xy, inf_in_array, count_inf_in_array, remove_inf_x_y, to_log_odds, to_odds
=======
from .util import Xn_to_Xy, inf_in_array
>>>>>>> dbda7a18

LOG = logging.getLogger(__name__)


def process_vector(preprocessor, *X):
    X = [np.empty(shape=(0, X[0].shape[1])) if x is None else x for x in X]
    X_all = np.concatenate(X)

    X_all = preprocessor.fit_transform(X_all)
    cursor = 0
    X_out = []
    for x in X:
        X_out.append(X_all[cursor:cursor + x.shape[0], :] if x.shape[0] > 0 else None)
        cursor += x.shape[0]

    return X_out


class AbstractCllrEvaluator:
    def __init__(self, name, progress_bar=False):
        self.name = name
        self.progress_bar = progress_bar

    def get_sample(pool, sample_size, default_value):
        if sample_size == -1:
            return pool, None
        elif sample_size is not None and sample_size == pool.shape[0]:
            return pool, None
        elif sample_size is not None:
            sample, newpool = train_test_split(pool, train_size=sample_size)
            assert sample.shape[0] == sample_size
            assert sample.shape[0] + newpool.shape[0] == pool.shape[0]
            return sample, newpool
        else:
            return default_value, pool

    def __call__(self, x,
                 X0=None, X1=None,
                 train_size=None, calibrate_size=None, test_size=None,
                 class0_train_size=None, class0_calibrate_size=None, class0_test_size=None,
                 class1_train_size=None, class1_calibrate_size=None, class1_test_size=None,
                 class0_train=None, class1_train=None, class0_calibrate=None, class1_calibrate=None, class0_test=None,
                 class1_test=None,
                 distribution_mean_delta=None,
                 train_folds=None, train_reuse=False, repeat=1):

        if distribution_mean_delta is not None:
            self._distribution_mean_delta = distribution_mean_delta

        resolve = lambda value: value if value is None or not callable(value) else value(x)

        cllr = []
        for run in tqdm(range(repeat), desc='{} ({})'.format(self.name, x), disable=not self.progress_bar):
            class0_pool = resolve(X0)
            class1_pool = resolve(X1)

            class0_train, class0_pool = AbstractCllrEvaluator.get_sample(class0_pool,
                                                                         class0_train_size if class0_train_size is not None else train_size,
                                                                         resolve(class0_train))
            class0_calibrate, class0_pool = AbstractCllrEvaluator.get_sample(class0_pool,
                                                                             class0_calibrate_size if class0_calibrate_size is not None else calibrate_size,
                                                                             resolve(class0_calibrate))
            class0_test, class0_pool = AbstractCllrEvaluator.get_sample(class0_pool,
                                                                        class0_test_size if class0_test_size is not None else test_size,
                                                                        resolve(class0_test))

            class1_train, class1_pool = AbstractCllrEvaluator.get_sample(class1_pool,
                                                                         class1_train_size if class1_train_size is not None else train_size,
                                                                         resolve(class1_train))
            class1_calibrate, class1_pool = AbstractCllrEvaluator.get_sample(class1_pool,
                                                                             class1_calibrate_size if class1_calibrate_size is not None else calibrate_size,
                                                                             resolve(class1_calibrate))
            class1_test, class1_pool = AbstractCllrEvaluator.get_sample(class1_pool,
                                                                        class1_test_size if class1_test_size is not None else test_size,
                                                                        resolve(class1_test))

            if class0_train is not None and train_folds is not None:
                LOG.debug('evaluate cllr kfold')
                assert class0_train is not None
                assert class1_train is not None
                assert class0_test is not None
                assert class1_test is not None
                cllr.append(self.cllr_kfold(train_folds, class0_train, class1_train, class0_test, class1_test))
            elif class0_calibrate is not None:
                LOG.debug('evaluate cllr')
                cllr.append(
                    self.cllr(class0_train, class1_train, class0_calibrate, class1_calibrate, class0_test, class1_test))
            elif class0_train is not None and train_reuse:
                LOG.debug('evaluate cllr, reuse training set for calibration')
                cllr.append(self.cllr(class0_train, class1_train, class0_train, class1_train, class0_test, class1_test))

        return cllr


class NormalCllrEvaluator(AbstractCllrEvaluator):
    def __init__(self, name, loc0, scale0, loc1, scale1):
        super().__init__(name)

        self._loc0 = loc0
        self._scale0 = scale0
        self._loc1 = loc1
        self._scale1 = scale1
        self._distribution_mean_delta = None

    def _get_probability(X, mu, sigma):
        return np.exp(-np.power(X - mu, 2) / (2 * sigma * sigma)) / math.sqrt(2 * math.pi * sigma * sigma)

    def _get_lr(self, X):
        # calculate P(E|H0)
        X_p0 = NormalCllrEvaluator._get_probability(X, self._loc0, self._scale0)
        # calculate P(E|H1)
        X_p1 = NormalCllrEvaluator._get_probability(X, self._loc1, self._scale1)
        # calculate LR
        return X_p1 / X_p0

    def cllr_kfold(self, n_splits, X0_train, X1_train, X0_test, X1_test):
        return self.calculate_cllr(X0_test, X1_test)

    def cllr(self, class0_train, class1_train, class0_calibrate, class1_calibrate, class0_test, class1_test):
        return self.calculate_cllr(class0_test, class1_test)

    def calculate_cllr(self, class0_test, class1_test):
        assert class0_test.shape[1] == 1

        # adjust loc1
        if self._distribution_mean_delta is not None:
            self._loc1 = self._loc0 + self._distribution_mean_delta

        # sample from H0
        X0_lr = self._get_lr(class0_test.reshape(-1))
        # sample from H1
        X1_lr = self._get_lr(class1_test.reshape(-1))

        cllr = calculate_lr_statistics(X0_lr, X1_lr)
        return cllr


class ScoreBasedCllrEvaluator(AbstractCllrEvaluator):
    def __init__(self, name, clf, density_function, preprocessors, progress_bar=False):
        super().__init__(name, progress_bar)

        self._clf = clf
        self._pfunc = density_function
        self._preprocessors = preprocessors

    def cllr_kfold(self, n_splits, X0_train, X1_train, X0_test, X1_test):
        for p in self._preprocessors:
            X0_train, X1_train, X0_test, X1_test = process_vector(p, X0_train, X1_train, X0_test, X1_test)
        cllr = lr.scorebased_cllr_kfold(self._clf, self._pfunc, n_splits, X0_train, X1_train, X0_test, X1_test)
        return cllr

    def cllr(self, class0_train, class1_train, class0_calibrate, class1_calibrate, class0_test, class1_test):
        for p in self._preprocessors:
            class0_train, class1_train, class0_calibrate, class1_calibrate, class0_test, class1_test = process_vector(p,
                                                                                                                      class0_train,
                                                                                                                      class1_train,
                                                                                                                      class0_calibrate,
                                                                                                                      class1_calibrate,
                                                                                                                      class0_test,
                                                                                                                      class1_test)
        cllr = lr.scorebased_cllr(self._clf, self._pfunc, class0_train, class1_train, class0_calibrate,
                                  class1_calibrate, class0_test, class1_test)
        return cllr


class PlotCllrAvg:
    def ylabel():
        return 'C_llr'

    def value(cllr_lst):
        return sum([d.cllr for d in cllr_lst]) / len(cllr_lst)

    def std(cllr_lst):
        return np.std([d.cllr for d in cllr_lst])


class PlotCllrStd:
    def ylabel():
        return 'std(C_llr)'

    def value(cllr_lst):
        return PlotCllrAvg.std(cllr_lst)

    def std(cllr_lst):
        return None


class PlotCllrCal:
    def ylabel():
        return 'C_llr calibration loss'

    def value(cllr_lst):
        return sum([d.cllr_cal for d in cllr_lst]) / len(cllr_lst)

    def std(cllr_lst):
        return None


class PlotLlrAvg:
    def ylabel():
        return 'llr_h0'

    def value(cllr_lst):
        return sum([d.avg_llr_class0 for d in cllr_lst]) / len(cllr_lst)

    def std(cllr_lst):
        return np.std([d.avg_llr_class0 for d in cllr_lst])


class PlotLlrStd:
    def ylabel():
        return 'std(llr_h0)'

    def value(cllr_lst):
        return PlotLlrAvg.std(cllr_lst)

    def std(cllr_lst):
        return None


def makeplot_density(clf, X0_train, X1_train, X0_calibrate, X1_calibrate, calibrators, savefig=None, show=None):
    warnings.warn(
        'the function `makeplot_density` is no longer maintained; use `plot_score_distribution_and_calibrator_fit` instead')

    line_colors = ['r', 'g', 'b', 'c', 'm', 'y', 'k', ]

    plt.figure(figsize=(20, 20), dpi=100)

    clf.fit(*Xn_to_Xy(X0_train, X1_train))
    points0 = lr.apply_scorer(clf, X0_calibrate)
    points1 = lr.apply_scorer(clf, X1_calibrate)

    for name, f in calibrators:
        f.fit(*Xn_to_Xy(points0, points1))

    x = np.arange(0, 1, .01)

    plt.hist(points0, bins=20, alpha=.25, density=True)
    plt.hist(points1, bins=20, alpha=.25, density=True)

    for i, nf in enumerate(calibrators):
        name, f = nf
        f.transform(x)
        plt.plot(x, f.p0, label=name, c=line_colors[i])
        plt.plot(x, f.p1, label=name, c=line_colors[i])

    plt.legend()

    if savefig is not None:
        plt.savefig(savefig)
    if show or savefig is None:
        plt.show()


def makeplot_cllr(xlabel, generators, experiments, savefig=None, show=None,
                  plots=[PlotCllrAvg, PlotCllrStd, PlotCllrCal]):
    plt.figure(figsize=(20, 20), dpi=100)

    axs = None

    xvalues, _ = zip(*experiments)

    for g in generators:
        LOG.debug('makeplot_cllr: {name}'.format(name=g.name))
        stats = [g(x=x, **genargs) for x, genargs in experiments]

        if axs is None:
            axs = []
            for i, plot in enumerate(plots):
                ax = plt.subplot(len(plots), 1, i + 1)
                plt.ylabel(plot.ylabel())
                axs.append(ax)

            plt.xlabel(xlabel)

        for i in range(len(plots)):
            plot = plots[i]
            ax = axs[i]
            axplot = ax.plot(xvalues, [plot.value(d) for d in stats], 'o--', label=g.name)[0]
            if plot.std(stats[0]) is not None:
                ax.plot(xvalues, [(plot.value(d) - plot.std(d), plot.value(d) + plot.std(d)) for d in stats], '_',
                        color=axplot.get_color())

    handles, labels = axs[0].get_legend_handles_labels()
    axs[0].legend(handles, labels, loc='lower center', bbox_to_anchor=(.5, 1), ncol=2)

    if savefig is not None:
        plt.savefig(savefig)
    if show or savefig is None:
        plt.show()


def makeplot_accuracy(scorer, density_function, X0_train, X1_train, X0_calibrate, X1_calibrate, title,
                      labels=('class0', 'class1'), savefig=None, show=None):
    LOG.debug('makeplot_accuracy')
    stats = lr.scorebased_cllr(scorer, density_function, X0_train, X1_train, X0_calibrate, X1_calibrate)

    scale = 2

    plt.figure(figsize=(20, 20), dpi=100)

    bins0 = collections.defaultdict(float)
    for v in stats.lr_class0:
        bins0[int(round(math.log(v, scale)))] += (1 if v < 1 else v) / len(stats.lr_class0)

    bins1 = collections.defaultdict(float)
    for v in stats.lr_class1:
        bins1[int(round(math.log(v, scale)))] += (1 if v > 1 else 1 / v) / len(stats.lr_class1)

    bins0_x, bins0_y = zip(*sorted(bins0.items()))
    bins1_x, bins1_y = zip(*sorted(bins1.items()))

    plt.bar(np.array(bins0_x) - .15, bins0_y, label=labels[0], width=.3)
    plt.bar(np.array(bins1_x) + .15, bins1_y, label=labels[1], width=.3)

    plt.title(title)

    plt.legend()

    if savefig is not None:
        plt.savefig(savefig)
    if show or savefig is None:
        plt.show()


def plot_pav(lrs, y, add_misleading=0, show_scatter=True, savefig=None, show=None, kw_figure={}):
    """
    Generates a plot of pre- versus post-calibrated LRs using Pool Adjacent
    Violators (PAV).

    Parameters
    ----------
    lrs : numpy array of floats
        Likelihood ratios before PAV transform
    y : numpy array
        Labels corresponding to lrs (0 for Hd and 1 for Hp)
    add_misleading : int
        number of misleading evidence points to add on both sides
    show_scatter : boolean
        If True, show individual LRs
    savefig : str
        If not None, write the figure to a file
    show : boolean
        If True, show the plot on screen
    kw_figure : dict
        Keyword arguments that are passed to matplotlib.pyplot.figure()
    ----------
    """
    pav = IsotonicCalibrator(add_misleading=add_misleading)
    pav_lrs = pav.fit_transform(lrs, y)

    with np.errstate(divide='ignore'):
        llrs = np.log10(lrs)
        pav_llrs = np.log10(pav_lrs)

    fig = plt.figure(**kw_figure)
    valid_xrange = [llrs[llrs != -np.Inf].min() - .5, llrs[llrs != np.Inf].max() + .5]
    plot_xrange = [llrs[llrs != -np.Inf].min() - .5, llrs[llrs != np.Inf].max() + .5]

    # visualize infinity llrs
    if inf_in_array(llrs):
        ticks_inf = np.linspace(valid_xrange[0], valid_xrange[1], 6).tolist()
        tick_labels_inf = [str(round(tick, 1)) for tick in ticks_inf]
        x_inf = []
        y_inf = []
        if sum(llrs[llrs == -np.Inf]):
            plot_xrange = [plot_xrange[0] - 0.8, plot_xrange[1]]
            x_inf.append(plot_xrange[0] + 0.075)
            if sum(pav_llrs[pav_llrs == -np.Inf]):
                y_inf.append(valid_xrange[0] + 0.075)
            else:
                y_inf.append(min(pav_llrs))
            ticks_inf = [plot_xrange[0]] + ticks_inf
            tick_labels_inf = ['-∞'] + [label for label in tick_labels_inf]

        if sum(llrs[llrs == np.Inf]):
            plot_xrange = [plot_xrange[0], plot_xrange[1] + 0.8]
            x_inf.append(plot_xrange[1] - 0.075)
            if sum(pav_llrs[pav_llrs == np.Inf]):
                y_inf.append(valid_xrange[1] - .075)
            else:
                y_inf.append(max(pav_llrs))
            ticks_inf = ticks_inf + [plot_xrange[1]]
            tick_labels_inf = [label for label in tick_labels_inf] + ['+∞']
        plt.xticks(ticks_inf, tick_labels_inf)
        plt.scatter(x_inf,
                    y_inf, facecolors='none', edgecolors='#1f77b4', linestyle=':')

    plt.axis(plot_xrange + valid_xrange)
    plt.plot(valid_xrange, valid_xrange)
    line_x = np.arange(*valid_xrange, .01)

    with np.errstate(divide='ignore'):
        line_y = np.log10(pav.transform(10 ** line_x))
    plt.plot(line_x, line_y)  # pre-/post-calibrated lr fit

    if show_scatter:
        plt.scatter(llrs, pav_llrs)  # scatter plot of measured lrs

    plt.xlabel("pre-calibrated 10log(lr)")
    plt.ylabel("post-calibrated 10log(lr)")

    if savefig is not None:
        plt.savefig(savefig)
    if show or savefig is None:
        plt.show()

    plt.close(fig)


def plot_log_lr_distributions_for_model(lr_system: CalibratedScorer, X, y, kind: str = 'histogram', savefig=None,
                                        show=None):
    """
    plots the 10log lrs generated for the two hypotheses by the fitted system when applied to X
    """
    kinds = ['histogram', 'tippett']
    if kind not in kinds:
        raise ValueError(f'kind should be in {kinds}, got {kind}')

    lrs = lr_system.predict_lr(X)
    plot_log_lr_distributions(lrs, y, kind=kind, savefig=savefig, show=show)


def plot_log_lr_distributions(lrs, y, kind: str = 'histogram',
                              savefig=None, show=None, kw_figure={}):
    """
    plots the 10log lrs
    """
    warnings.warn('please use plot_lr_histogram or plot_tippett directly', DeprecationWarning)

    kinds = {
        'histogram': plot_lr_histogram,
        'tippett': plot_tippett,
    }

    if kind in kinds:
        kinds[kind](lrs, y, savefig, show, kw_figure)
    else:
        raise ValueError(f'kind should be in {kinds.keys()}, got {kind}')


def plot_lr_histogram(lrs, y, bins=20, savefig=None, show=None, kw_figure={}):
    """
    plots the 10log lrs
    """
    plt.figure(**kw_figure)
    log_lrs = np.log10(lrs)

    bins = np.histogram_bin_edges(log_lrs, bins=bins)
    points0, points1 = Xy_to_Xn(log_lrs, y)
    plt.hist(points0, bins=bins, alpha=.25, density=True)
    plt.hist(points1, bins=bins, alpha=.25, density=True)
    plt.xlabel('10log LR')

    if savefig is not None:
        plt.savefig(savefig)
    if show or savefig is None:
        plt.show()
    plt.close()


def plot_tippett(lrs, y, savefig=None, show=None, kw_figure={}):
    """
    plots the 10log lrs
    """
    plt.figure(**kw_figure)
    log_lrs = np.log10(lrs)

    xplot = np.linspace(np.min(log_lrs), np.max(log_lrs), 100)
    lr_0, lr_1 = Xy_to_Xn(log_lrs, y)
    perc0 = (sum(i >= xplot for i in lr_0) / len(lr_0)) * 100
    perc1 = (sum(i >= xplot for i in lr_1) / len(lr_1)) * 100

    plt.plot(xplot, perc1, color='b', label='LRs given $\mathregular{H_1}$')
    plt.plot(xplot, perc0, color='r', label='LRs given $\mathregular{H_2}$')
    plt.axvline(x=0, color='k', linestyle='--')
    plt.xlabel('Log likelihood ratio')
    plt.ylabel('Cumulative proportion')
    plt.legend()

    if savefig is not None:
        plt.savefig(savefig)
    if show or savefig is None:
        plt.show()
    plt.close()


def plot_score_distribution_and_calibrator_fit(calibrator,
                                               scores,
                                               y,
                                               plot_log_odds=False,
                                               bins=20,
                                               savefig=None,
                                               show=None):
    """
    plots the distributions of scores calculated by the (fitted) lr_system,
    as well as the fitted score distributions/score-to-posterior map
    (Note - for ELUBbounder calibrator is the firststepcalibrator)

    TODO: plot multiple calibrators at once
    """
    excluded_values_warning = ""

    plt.figure(figsize=(10, 10), dpi=100)

    if plot_log_odds:
        with np.errstate(divide='ignore'):
            scores = np.log10(scores/(1-scores))
        if inf_in_array(scores):
            excluded_values_warning = excluded_values_warning + \
            f"{count_inf_in_array(scores)} scores were inf or -inf and were excluded"
            scores, y = remove_inf_x_y(scores, y)

    heights, bins = np.histogram(scores, bins=bins)

    if plot_log_odds:
        x_range = np.arange(min(bins), max(bins), (max(bins)-min(bins))/100)
        odds = np.power(10, x_range)
        x = odds / (1 + odds)
    else:
        x = np.arange(0, 1, .01)
        x_range = x
    calibrator.transform(x)

    if plot_log_odds:
        # multiply densities by derivative of inverse of log-odds function
        calibrator.p1 = (np.log(10)*np.power(10, calibrator.p1))/(np.power(10, calibrator.p1)+1)**2
        calibrator.p0 = (np.log(10)*np.power(10, calibrator.p0))/(np.power(10, calibrator.p0)+1)**2

    for cls in np.unique(y):
        plt.hist(scores[y == cls], bins=bins, alpha=.25, density=True,
            label=f'class {cls}')
    plt.plot(x_range, calibrator.p1, label='fit class 1')
    plt.plot(x_range, calibrator.p0, label='fit class 0')
    plt.text(x_range.min(), heights.max(), excluded_values_warning, ha='left',
             wrap=True, style='oblique', fontsize=14)

    if savefig is not None:
        plt.savefig(savefig)
    if show or savefig is None:
        plt.show()
    plt.close()


class PlottingCalibrator():
    """
    Calibrator wrapper which plots the calibrator fit.

    Usage example:
    ```
    calibrator = lir.plotting.PlottingCalibrator(lir.NormalizedCalibrator(lir.KDECalibrator(bandwidth=.03)), plot_score_distribution_and_calibrator_fit, plot_args={'savefig': 'fig.png'})
    ```
    """

    def __init__(self, calibrator, plot_method, plot_args={}):
        self._calibrator = calibrator
        self._plot_method = plot_method
        self._plot_args = plot_args

    def fit(self, X, y=None, **kwargs):
        self._calibrator.fit(X, y, **kwargs)
        self._plot_method(self._calibrator, X, y, **self._plot_args)

        return self

    def transform(self, X):
        lrs = self._calibrator.transform(X)
        self.p0 = self._calibrator.p0
        self.p1 = self._calibrator.p1
        return lrs<|MERGE_RESOLUTION|>--- conflicted
+++ resolved
@@ -11,11 +11,8 @@
 from . import lr, CalibratedScorer, Xy_to_Xn
 from .calibration import IsotonicCalibrator
 from .metrics import calculate_lr_statistics
-<<<<<<< HEAD
-from .util import Xn_to_Xy, inf_in_array, count_inf_in_array, remove_inf_x_y, to_log_odds, to_odds
-=======
+
 from .util import Xn_to_Xy, inf_in_array
->>>>>>> dbda7a18
 
 LOG = logging.getLogger(__name__)
 
