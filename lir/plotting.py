import collections
import logging
import math
import warnings

import numpy as np
import matplotlib.pyplot as plt
from sklearn.model_selection import train_test_split
from tqdm import tqdm

from . import lr, CalibratedScorer, Xy_to_Xn
from .metrics import calculate_lr_statistics
from .calibration import IsotonicCalibrator
from .util import Xn_to_Xy


LOG = logging.getLogger(__name__)


def process_vector(preprocessor, *X):
    X = [ np.empty(shape=(0,X[0].shape[1])) if x is None else x for x in X ]
    X_all = np.concatenate(X)

    X_all = preprocessor.fit_transform(X_all)
    cursor = 0
    X_out = []
    for x in X:
        X_out.append(X_all[cursor:cursor+x.shape[0],:] if x.shape[0] > 0 else None)
        cursor += x.shape[0]

    return X_out


class AbstractCllrEvaluator:
    def __init__(self, name, progress_bar=False):
        self.name = name
        self.progress_bar = progress_bar

    def get_sample(pool, sample_size, default_value):
        if sample_size == -1:
            return pool, None
        elif sample_size is not None and sample_size == pool.shape[0]:
            return pool, None
        elif sample_size is not None:
            sample, newpool = train_test_split(pool, train_size=sample_size)
            assert sample.shape[0] == sample_size
            assert sample.shape[0] + newpool.shape[0] == pool.shape[0]
            return sample, newpool
        else:
            return default_value, pool

    def __call__(self, x,
                 X0=None, X1=None,
                 train_size=None, calibrate_size=None, test_size=None,
                 class0_train_size=None, class0_calibrate_size=None, class0_test_size=None,
                 class1_train_size=None, class1_calibrate_size=None, class1_test_size=None,
                 class0_train=None, class1_train=None, class0_calibrate=None, class1_calibrate=None, class0_test=None, class1_test=None,
                 distribution_mean_delta=None,
                 train_folds=None, train_reuse=False, repeat=1):

        if distribution_mean_delta is not None:
            self._distribution_mean_delta = distribution_mean_delta

        resolve = lambda value: value if value is None or not callable(value) else value(x)

        cllr = []
        for run in tqdm(range(repeat), desc='{} ({})'.format(self.name, x), disable=not self.progress_bar):
            class0_pool = resolve(X0)
            class1_pool = resolve(X1)

            class0_train, class0_pool = AbstractCllrEvaluator.get_sample(class0_pool, class0_train_size if class0_train_size is not None else train_size, resolve(class0_train))
            class0_calibrate, class0_pool = AbstractCllrEvaluator.get_sample(class0_pool, class0_calibrate_size if class0_calibrate_size is not None else calibrate_size, resolve(class0_calibrate))
            class0_test, class0_pool = AbstractCllrEvaluator.get_sample(class0_pool, class0_test_size if class0_test_size is not None else test_size, resolve(class0_test))

            class1_train, class1_pool = AbstractCllrEvaluator.get_sample(class1_pool, class1_train_size if class1_train_size is not None else train_size, resolve(class1_train))
            class1_calibrate, class1_pool = AbstractCllrEvaluator.get_sample(class1_pool, class1_calibrate_size if class1_calibrate_size is not None else calibrate_size, resolve(class1_calibrate))
            class1_test, class1_pool = AbstractCllrEvaluator.get_sample(class1_pool, class1_test_size if class1_test_size is not None else test_size, resolve(class1_test))

            if class0_train is not None and train_folds is not None:
                LOG.debug('evaluate cllr kfold')
                assert class0_train is not None
                assert class1_train is not None
                assert class0_test is not None
                assert class1_test is not None
                cllr.append(self.cllr_kfold(train_folds, class0_train, class1_train, class0_test, class1_test))
            elif class0_calibrate is not None:
                LOG.debug('evaluate cllr')
                cllr.append(self.cllr(class0_train, class1_train, class0_calibrate, class1_calibrate, class0_test, class1_test))
            elif class0_train is not None and train_reuse:
                LOG.debug('evaluate cllr, reuse training set for calibration')
                cllr.append(self.cllr(class0_train, class1_train, class0_train, class1_train, class0_test, class1_test))

        return cllr


class NormalCllrEvaluator(AbstractCllrEvaluator):
    def __init__(self, name, loc0, scale0, loc1, scale1):
        super().__init__(name)

        self._loc0 = loc0
        self._scale0 = scale0
        self._loc1 = loc1
        self._scale1 = scale1
        self._distribution_mean_delta = None

    def _get_probability(X, mu, sigma):
        return np.exp(-np.power(X - mu, 2) / (2*sigma*sigma)) / math.sqrt(2*math.pi*sigma*sigma)

    def _get_lr(self, X):
        # calculate P(E|H0)
        X_p0 = NormalCllrEvaluator._get_probability(X, self._loc0, self._scale0)
        # calculate P(E|H1)
        X_p1 = NormalCllrEvaluator._get_probability(X, self._loc1, self._scale1)
        # calculate LR
        return X_p1 / X_p0

    def cllr_kfold(self, n_splits, X0_train, X1_train, X0_test, X1_test):
        return self.calculate_cllr(X0_test, X1_test)

    def cllr(self, class0_train, class1_train, class0_calibrate, class1_calibrate, class0_test, class1_test):
        return self.calculate_cllr(class0_test, class1_test)

    def calculate_cllr(self, class0_test, class1_test):
        assert class0_test.shape[1] == 1

        # adjust loc1
        if self._distribution_mean_delta is not None:
            self._loc1 = self._loc0 + self._distribution_mean_delta

        # sample from H0
        X0_lr = self._get_lr(class0_test.reshape(-1))
        # sample from H1
        X1_lr = self._get_lr(class1_test.reshape(-1))

        cllr = calculate_lr_statistics(X0_lr, X1_lr)
        return cllr


class ScoreBasedCllrEvaluator(AbstractCllrEvaluator):
    def __init__(self, name, clf, density_function, preprocessors, progress_bar=False):
        super().__init__(name, progress_bar)

        self._clf = clf
        self._pfunc = density_function
        self._preprocessors = preprocessors

    def cllr_kfold(self, n_splits, X0_train, X1_train, X0_test, X1_test):
        for p in self._preprocessors:
            X0_train, X1_train, X0_test, X1_test = process_vector(p, X0_train, X1_train, X0_test, X1_test)
        cllr = lr.scorebased_cllr_kfold(self._clf, self._pfunc, n_splits, X0_train, X1_train, X0_test, X1_test)
        return cllr

    def cllr(self, class0_train, class1_train, class0_calibrate, class1_calibrate, class0_test, class1_test):
        for p in self._preprocessors:
            class0_train, class1_train, class0_calibrate, class1_calibrate, class0_test, class1_test = process_vector(p, class0_train, class1_train, class0_calibrate, class1_calibrate, class0_test, class1_test)
        cllr = lr.scorebased_cllr(self._clf, self._pfunc, class0_train, class1_train, class0_calibrate, class1_calibrate, class0_test, class1_test)
        return cllr


class PlotCllrAvg:
    def ylabel():
        return 'C_llr'

    def value(cllr_lst):
        return sum([d.cllr for d in cllr_lst]) / len(cllr_lst)

    def std(cllr_lst):
        return np.std([d.cllr for d in cllr_lst])


class PlotCllrStd:
    def ylabel():
        return 'std(C_llr)'

    def value(cllr_lst):
        return PlotCllrAvg.std(cllr_lst)

    def std(cllr_lst):
        return None


class PlotCllrCal:
    def ylabel():
        return 'C_llr calibration loss'

    def value(cllr_lst):
        return sum([d.cllr_cal for d in cllr_lst]) / len(cllr_lst)

    def std(cllr_lst):
        return None


class PlotLlrAvg:
    def ylabel():
        return 'llr_h0'

    def value(cllr_lst):
        return sum([d.avg_llr_class0 for d in cllr_lst]) / len(cllr_lst)

    def std(cllr_lst):
        return np.std([d.avg_llr_class0 for d in cllr_lst])


class PlotLlrStd:
    def ylabel():
        return 'std(llr_h0)'

    def value(cllr_lst):
        return PlotLlrAvg.std(cllr_lst)

    def std(cllr_lst):
        return None


def makeplot_density(clf, X0_train, X1_train, X0_calibrate, X1_calibrate, calibrators, savefig=None, show=None):
    line_colors = ['r', 'g', 'b', 'c', 'm', 'y', 'k', ]

    plt.figure(figsize=(20,20), dpi=100)

    clf.fit(*Xn_to_Xy(X0_train, X1_train))
    points0 = lr.apply_scorer(clf, X0_calibrate)
    points1 = lr.apply_scorer(clf, X1_calibrate)

    for name, f in calibrators:
        f.fit(*Xn_to_Xy(points0, points1))

    x = np.arange(0, 1, .01)

    plt.hist(points0, bins=20, alpha=.25, density=True)
    plt.hist(points1, bins=20, alpha=.25, density=True)

    for i, nf in enumerate(calibrators):
        name, f = nf
        f.transform(x)
        plt.plot(x, f.p0, label=name, c=line_colors[i])
        plt.plot(x, f.p1, label=name, c=line_colors[i])

    plt.legend()

    if savefig is not None:
        plt.savefig(savefig)
    if show or savefig is None:
        plt.show()


def makeplot_cllr(xlabel, generators, experiments, savefig=None, show=None, plots=[PlotCllrAvg, PlotCllrStd, PlotCllrCal]):
    plt.figure(figsize=(20,20), dpi=100)

    axs = None

    xvalues, _ = zip(*experiments)

    for g in generators:
        LOG.debug('makeplot_cllr: {name}'.format(name=g.name))
        stats = [ g(x=x, **genargs) for x, genargs in experiments ]

        if axs is None:
            axs = []
            for i, plot in enumerate(plots):
                ax = plt.subplot(len(plots), 1, i+1)
                plt.ylabel(plot.ylabel())
                axs.append(ax)

            plt.xlabel(xlabel)

        for i in range(len(plots)):
            plot = plots[i]
            ax = axs[i]
            axplot = ax.plot(xvalues, [ plot.value(d) for d in stats ], 'o--', label=g.name)[0]
            if plot.std(stats[0]) is not None:
                ax.plot(xvalues, [ (plot.value(d)-plot.std(d), plot.value(d)+plot.std(d)) for d in stats ], '_', color=axplot.get_color())

    handles, labels = axs[0].get_legend_handles_labels()
    axs[0].legend(handles, labels, loc='lower center', bbox_to_anchor=(.5, 1), ncol=2)

    if savefig is not None:
        plt.savefig(savefig)
    if show or savefig is None:
        plt.show()


def makeplot_accuracy(scorer, density_function, X0_train, X1_train, X0_calibrate, X1_calibrate, title, labels=('class0', 'class1'), savefig=None, show=None):
    LOG.debug('makeplot_accuracy')
    stats = lr.scorebased_cllr(scorer, density_function, X0_train, X1_train, X0_calibrate, X1_calibrate)

    scale = 2

    plt.figure(figsize=(20,20), dpi=100)

    bins0 = collections.defaultdict(float)
    for v in stats.lr_class0:
        bins0[int(round(math.log(v, scale)))] += (1 if v < 1 else v) / len(stats.lr_class0)

    bins1 = collections.defaultdict(float)
    for v in stats.lr_class1:
        bins1[int(round(math.log(v, scale)))] += (1 if v > 1 else 1/v) / len(stats.lr_class1)

    bins0_x, bins0_y = zip(*sorted(bins0.items()))
    bins1_x, bins1_y = zip(*sorted(bins1.items()))

    plt.bar(np.array(bins0_x) - .15, bins0_y, label=labels[0], width=.3)
    plt.bar(np.array(bins1_x) + .15, bins1_y, label=labels[1], width=.3)

    plt.title(title)

    plt.legend()

    if savefig is not None:
        plt.savefig(savefig)
    if show or savefig is None:
        plt.show()


def plot_pav(lrs, y, show_scatter=True, savefig=None, show=None, kw_figure={}):
    """
    Generates a plot of pre- versus post-calibrated LRs using Pool Adjacent Violators (PAV).

    Parameters
    ----------
    lrs : numpy array of floats
        Likelihood ratios before PAV transform
    y : numpy array
        Labels corresponding to lrs (0 for Hd and 1 for Hp)
    show_scatter : boolean
        If True, show individual LRs
    savefig : str
        If not None, write the figure to a file
    show : boolean
        If True, show the plot on screen
    kw_figure : dict
        Keyword arguments that are passed to matplotlib.pyplot.figure()
    """
    pav = IsotonicCalibrator()
    pav_lrs = pav.fit_transform(lrs, y)

    with np.errstate(divide='ignore'):
        llrs = np.log10(lrs)
        pav_llrs = np.log10(pav_lrs)

    xrange = [llrs.min() - .5, llrs.max() + .5]

    fig = plt.figure(**kw_figure)
    plt.axis(xrange + xrange)
    plt.plot(xrange, xrange)  # rechte lijn door de oorsprong

    line_x = np.arange(*xrange, .01)
    with np.errstate(divide='ignore'):
        line_y = np.log10(pav.transform(10**line_x))
    plt.plot(line_x, line_y)  # pre-/post-calibrated lr fit

    if show_scatter:
        plt.scatter(llrs, pav_llrs)  # scatter plot of measured lrs

    plt.xlabel("pre-calibrated 10log(lr)")
    plt.ylabel("post-calibrated 10log(lr)")
    plt.grid(True, linestyle=':')

    if savefig is not None:
        plt.savefig(savefig)
    if show or savefig is None:
        plt.show()

    plt.close(fig)


def plot_log_lr_distributions_for_model(lr_system: CalibratedScorer, X, y, kind: str='histogram', savefig=None,
                                        show=None):
    """
    plots the 10log lrs generated for the two hypotheses by the fitted system when applied to X
    """
    kinds = ['histogram', 'tippett']
    if kind not in kinds:
        raise ValueError(f'kind should be in {kinds}, got {kind}')

    lrs = lr_system.predict_lr(X)
    plot_log_lr_distributions(lrs, y, kind=kind, savefig = savefig, show = show)


def plot_log_lr_distributions(lrs, y, kind: str = 'histogram',
                                        savefig=None, show=None, kw_figure={}):
    """
    plots the 10log lrs
    """
    warnings.warn('please use plot_lr_histogram or plot_tippett directly', DeprecationWarning)

    kinds = {
        'histogram': plot_lr_histogram,
        'tippett': plot_tippett,
    }

    if kind in kinds:
        kinds[kind](lrs, y, savefig, show, kw_figure)
    else:
        raise ValueError(f'kind should be in {kinds.keys()}, got {kind}')


def plot_lr_histogram(lrs, y, savefig=None, show=None, kw_figure={}):
    """
    plots the 10log lrs
    """
    plt.figure(**kw_figure)
    log_lrs = np.log10(lrs)

    points0, points1 = Xy_to_Xn(log_lrs, y)
    plt.hist(points0, bins=20, alpha=.25, density=True)
    plt.hist(points1, bins=20, alpha=.25, density=True)
    plt.xlabel('10log LR')

    if savefig is not None:
        plt.savefig(savefig)
    if show or savefig is None:
        plt.show()
    plt.close()


def plot_tippett(lrs, y, savefig=None, show=None, kw_figure={}):
    """
    plots the 10log lrs
    """
    plt.figure(**kw_figure)
    log_lrs = np.log10(lrs)

    xplot = np.linspace(np.min(log_lrs), np.max(log_lrs), 100)
    lr_0, lr_1 = Xy_to_Xn(log_lrs, y)
    perc0 = (sum(i >= xplot for i in lr_0) / len(lr_0)) * 100
    perc1 = (sum(i >= xplot for i in lr_1) / len(lr_1)) * 100

    plt.plot(xplot, perc1, color='b', label='LRs given $\mathregular{H_1}$')
    plt.plot(xplot, perc0, color='r', label='LRs given $\mathregular{H_2}$')
    plt.axvline(x=0, color='k', linestyle='--')
    plt.xlabel('Log likelihood ratio')
    plt.ylabel('Cumulative proportion')
    plt.legend()

    if savefig is not None:
        plt.savefig(savefig)
    if show or savefig is None:
        plt.show()
    plt.close()


def plot_score_distribution_and_calibrator_fit(calibrator, scores, y, savefig=None, show=None):
    """
    plots the distributions of scores calculated by the (fitted) lr_system, as well as the fitted score distributions/
    score-to-posterior map
    (Note - for ELUBbounder calibrator is the firststepcalibrator)
    """
    plt.figure(figsize=(10, 10), dpi=100)
    x = np.arange(0, 1, .01)
    calibrator.transform(x)

    for cls in np.unique(y):
        plt.hist(scores[y == cls], bins=20, alpha=.25, density=True,
                 label=f'class {cls}')
    plt.plot(x, calibrator.p1, label='fit class 1')
    plt.plot(x, calibrator.p0, label='fit class 0')

    if savefig is not None:
        plt.savefig(savefig)
    if show or savefig is None:
        plt.show()
<<<<<<< HEAD


class PlottingCalibrator():
    """
    Calibrator wrapper which plots the calibrator fit.

    Usage example:
    ```
    calibrator = lir.plotting.PlottingCalibrator(lir.NormalizedCalibrator(lir.KDECalibrator(bandwidth=.03)), plot_score_distribution_and_calibrator_fit, plot_args={'savefig': 'fig.png'})
    ```
    """
    def __init__(self, calibrator, plot_method, plot_args={}):
        self._calibrator = calibrator
        self._plot_method = plot_method
        self._plot_args = plot_args

    def fit(self, X, y=None, **kwargs):
        self._calibrator.fit(X, y, **kwargs)
        self._plot_method(self._calibrator, X, y, **self._plot_args)

        return self

    def transform(self, X):
        lrs = self._calibrator.transform(X)
        self.p0 = self._calibrator.p0
        self.p1 = self._calibrator.p1
        return lrs
=======
    plt.close()
>>>>>>> 86acc3d8
<|MERGE_RESOLUTION|>--- conflicted
+++ resolved
@@ -459,7 +459,7 @@
         plt.savefig(savefig)
     if show or savefig is None:
         plt.show()
-<<<<<<< HEAD
+    plt.close()
 
 
 class PlottingCalibrator():
@@ -486,7 +486,4 @@
         lrs = self._calibrator.transform(X)
         self.p0 = self._calibrator.p0
         self.p1 = self._calibrator.p1
-        return lrs
-=======
-    plt.close()
->>>>>>> 86acc3d8
+        return lrs